<?xml version="1.0"?>
<!--
 Copyright 2007 Sun Microsystems, Inc.  All Rights Reserved.
 DO NOT ALTER OR REMOVE COPYRIGHT NOTICES OR THIS FILE HEADER.

 This code is free software; you can redistribute it and/or modify it
 under the terms of the GNU General Public License version 2 only, as
 published by the Free Software Foundation.  Sun designates this
 particular file as subject to the "Classpath" exception as provided
 by Sun in the LICENSE file that accompanied this code.

 This code is distributed in the hope that it will be useful, but WITHOUT
 ANY WARRANTY; without even the implied warranty of MERCHANTABILITY or
 FITNESS FOR A PARTICULAR PURPOSE.  See the GNU General Public License
 version 2 for more details (a copy is included in the LICENSE file that
 accompanied this code).

 You should have received a copy of the GNU General Public License version
 2 along with this work; if not, write to the Free Software Foundation,
 Inc., 51 Franklin St, Fifth Floor, Boston, MA 02110-1301 USA.

 Please contact Sun Microsystems, Inc., 4150 Network Circle, Santa Clara,
 CA 95054 USA or visit www.sun.com if you need additional information or
 have any questions.
-->

<!--
 This is the main build file for the complete jaxp workspace.
 -->

<project name="jaxp" default="all" basedir=".">

    <!-- Convenient shorthands for standard locations within the workspace. -->
    <property file="build.properties"/>
    <property name="topdir" value=".."/>
    <property name="build.dir" location="${topdir}/build"/>
    <property name="build.classes.dir" location="${build.dir}/classes"/>
    <property name="build.gensrc.dir" location="${build.dir}/gensrc"/>
    <property name="build.toolclasses.dir" location="${build.dir}/toolclasses"/>
    <property name="dist.dir" location="${topdir}/dist"/>
    <property name="dist.lib.dir" location="${dist.dir}/lib"/>
    <property name="make.dir" location="${topdir}/make"/>
    <property name="make.tools.dir" location="${make.dir}/tools"/>
    <property name="src.dir" location="${topdir}/src"/>
    <property name="src.classes.dir" location="${src.dir}/share/classes"/>
    <property environment="env"/>

    <target name="build" depends="banner, build-classes, build-tools">
	<mkdir dir="${dist.lib.dir}"/>
	<jar file="${dist.lib.dir}/classes.jar" basedir="${build.classes.dir}"/>
	<zip file="${dist.lib.dir}/src.zip" basedir="${src.classes.dir}"/>
    </target>

    <!-- Debug information -->
    <target name="sanity"
        description="display settings of configuration values">
	<echo level="info">ant.home = ${ant.home}</echo>
	<echo level="info">java.home = ${env.JAVA_HOME}</echo>
	<echo level="info">bootstrap.dir = ${bootstrap.dir}</echo>
    </target>

    <target name="build-tools" depends="-defs-pstrip">
        <mkdir dir="${build.dir}"/>
        <mkdir dir="${build.classes.dir}"/>
	    <pstrip srcdir="${src.classes.dir}"
                    destdir="${build.classes.dir}"
		    includes="**/*.properties"/>
    </target>

    <target name="-defs-pstrip">
      <mkdir dir="${build.toolclasses.dir}"/>
      <javac srcdir="${make.tools.dir}/StripProperties"
		destdir="${build.toolclasses.dir}/"
		classpath="${ant.home}/lib/ant.jar"/>
      <taskdef name="pstrip"
		 classname="StripPropertiesTask"
		 classpath="${build.toolclasses.dir}/"/>
    </target>

    <target name="build-classes" depends="sanity">
      <mkdir dir="${build.dir}"/>
      <mkdir dir="${build.classes.dir}"/>
      <javac fork="true"
             srcdir="${src.classes.dir}"
             destdir="${build.classes.dir}"
             memoryInitialSize="${javac.memoryInitialSize}"
             memoryMaximumSize="${javac.memoryMaximumSize}"
<<<<<<< HEAD
	     debug="${javac.debug}"
=======
	     source="${javac.source}"
>>>>>>> 3cba2870
             target="${javac.target}">
         <compilerarg value="-J-Xbootclasspath/p:${bootstrap.dir}/lib/javac.jar"/>
         <compilerarg line="${javac.version.opt}"/>
      </javac>
    </target>

    <target name="clean" description="Delete all generated files">
	<delete dir="${build.dir}"/>
	<delete dir="${dist.dir}"/>
    </target>

    <target name="banner">
      <echo>+---------------------------------------+</echo>
      <echo>+    Building JAXP Component            +</echo>
      <echo>+---------------------------------------+</echo>
    </target>

</project><|MERGE_RESOLUTION|>--- conflicted
+++ resolved
@@ -85,11 +85,8 @@
              destdir="${build.classes.dir}"
              memoryInitialSize="${javac.memoryInitialSize}"
              memoryMaximumSize="${javac.memoryMaximumSize}"
-<<<<<<< HEAD
+	     source="${javac.source}"
 	     debug="${javac.debug}"
-=======
-	     source="${javac.source}"
->>>>>>> 3cba2870
              target="${javac.target}">
          <compilerarg value="-J-Xbootclasspath/p:${bootstrap.dir}/lib/javac.jar"/>
          <compilerarg line="${javac.version.opt}"/>
