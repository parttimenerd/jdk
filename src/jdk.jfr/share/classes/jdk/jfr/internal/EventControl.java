/*
 * Copyright (c) 2016, 2025, Oracle and/or its affiliates. All rights reserved.
 * DO NOT ALTER OR REMOVE COPYRIGHT NOTICES OR THIS FILE HEADER.
 *
 * This code is free software; you can redistribute it and/or modify it
 * under the terms of the GNU General Public License version 2 only, as
 * published by the Free Software Foundation.  Oracle designates this
 * particular file as subject to the "Classpath" exception as provided
 * by Oracle in the LICENSE file that accompanied this code.
 *
 * This code is distributed in the hope that it will be useful, but WITHOUT
 * ANY WARRANTY; without even the implied warranty of MERCHANTABILITY or
 * FITNESS FOR A PARTICULAR PURPOSE.  See the GNU General Public License
 * version 2 for more details (a copy is included in the LICENSE file that
 * accompanied this code).
 *
 * You should have received a copy of the GNU General Public License version
 * 2 along with this work; if not, write to the Free Software Foundation,
 * Inc., 51 Franklin St, Fifth Floor, Boston, MA 02110-1301 USA.
 *
 * Please contact Oracle, 500 Oracle Parkway, Redwood Shores, CA 94065 USA
 * or visit www.oracle.com if you need additional information or have any
 * questions.
 */

package jdk.jfr.internal;

import java.lang.annotation.Annotation;
import java.lang.reflect.Constructor;
import java.lang.reflect.InvocationTargetException;
import java.lang.reflect.Method;
import java.lang.reflect.Modifier;
import java.util.ArrayList;
import java.util.Collections;
import java.util.List;

import jdk.internal.module.Checks;
import jdk.internal.module.Modules;
import jdk.jfr.AnnotationElement;
import jdk.jfr.Enabled;
import jdk.jfr.Name;
import jdk.jfr.Period;
import jdk.jfr.SettingControl;
import jdk.jfr.SettingDefinition;
import jdk.jfr.StackTrace;
import jdk.jfr.Threshold;
import jdk.jfr.events.ActiveSettingEvent;
import jdk.jfr.events.StackFilter;
import jdk.jfr.internal.settings.CutoffSetting;
import jdk.jfr.internal.settings.EnabledSetting;
import jdk.jfr.internal.settings.LevelSetting;
import jdk.jfr.internal.settings.PeriodSetting;
import jdk.jfr.internal.settings.CPUThrottleSetting;
import jdk.jfr.internal.settings.StackTraceSetting;
import jdk.jfr.internal.settings.ThresholdSetting;
import jdk.jfr.internal.settings.ThrottleSetting;
import jdk.jfr.internal.util.Utils;

// This class can't have a hard reference from PlatformEventType, since it
// holds SettingControl instances that need to be released
// when a class is unloaded (to avoid memory leaks).
public final class EventControl {
    record NamedControl(String name, Control control) {
    }
    static final String FIELD_SETTING_PREFIX = "setting";
    private static final Type TYPE_ENABLED = TypeLibrary.createType(EnabledSetting.class);
    private static final Type TYPE_THRESHOLD = TypeLibrary.createType(ThresholdSetting.class);
    private static final Type TYPE_STACK_TRACE = TypeLibrary.createType(StackTraceSetting.class);
    private static final Type TYPE_PERIOD = TypeLibrary.createType(PeriodSetting.class);
    private static final Type TYPE_CUTOFF = TypeLibrary.createType(CutoffSetting.class);
    private static final Type TYPE_THROTTLE = TypeLibrary.createType(ThrottleSetting.class);
    private static final long STACK_FILTER_ID = Type.getTypeId(StackFilter.class);
    private static final Type TYPE_LEVEL = TypeLibrary.createType(LevelSetting.class);

    private final ArrayList<SettingControl> settingControls = new ArrayList<>();
    private final ArrayList<NamedControl> namedControls = new ArrayList<>(5);
    private final PlatformEventType type;
    private final String idName;

    EventControl(PlatformEventType eventType) {
        if (eventType.hasThreshold()) {
            addControl(Threshold.NAME, defineThreshold(eventType));
        }
        if (eventType.hasStackTrace()) {
            addControl(StackTrace.NAME, defineStackTrace(eventType));
        }
        if (eventType.hasPeriod()) {
            addControl(Period.NAME, definePeriod(eventType));
        }
        if (eventType.hasCutoff()) {
            addControl(Cutoff.NAME, defineCutoff(eventType));
        }
        if (eventType.hasThrottle()) {
            addControl(Throttle.NAME, defineThrottle(eventType));
        }
        if (eventType.hasLevel()) {
            addControl(Level.NAME, defineLevel(eventType));
        }
        addControl(Enabled.NAME, defineEnabled(eventType));

        addStackFilters(eventType);
        List<AnnotationElement> aes = new ArrayList<>(eventType.getAnnotationElements());
        remove(eventType, aes, Threshold.class);
        remove(eventType, aes, Period.class);
        remove(eventType, aes, Enabled.class);
        remove(eventType, aes, StackTrace.class);
        remove(eventType, aes, Cutoff.class);
        remove(eventType, aes, Throttle.class);
        remove(eventType, aes, StackFilter.class);
        eventType.setAnnotations(aes);
        this.type = eventType;
        this.idName = String.valueOf(eventType.getId());
    }

    private void addStackFilters(PlatformEventType eventType) {
        String[] filter = getStackFilter(eventType);
        if (filter != null) {
            int size = filter.length;
            List<String> types = new ArrayList<>(size);
            List<String> methods = new ArrayList<>(size);
            for (String frame : filter) {
                int index = frame.indexOf("::");
                String clazz = null;
                String method = null;
                boolean valid = false;
                if (index != -1) {
                    clazz = frame.substring(0, index);
                    method = frame.substring(index + 2);
                    if (clazz.isEmpty()) {
                        clazz = null;
                        valid = isValidMethod(method);
                    } else {
                        valid = isValidType(clazz) && isValidMethod(method);
                    }
                } else {
                    clazz = frame;
                    valid = isValidType(frame);
                }
                if (valid) {
                    if (clazz == null) {
                        types.add(null);
                    } else {
                        types.add(clazz.replace(".", "/"));
                    }
                    // If unqualified class name equals method name, it's a constructor
                    String className = clazz.substring(clazz.lastIndexOf(".") + 1);
                    if (className.equals(method)) {
                        method = "<init>";
                    }
                    methods.add(method);
                } else {
                    Logger.log(LogTag.JFR, LogLevel.WARN, "@StackFrameFilter element ignored, not a valid Java identifier.");
                }
            }
            if (!types.isEmpty()) {
                String[] typeArray = types.toArray(new String[0]);
                String[] methodArray = methods.toArray(new String[0]);
                long id = MetadataRepository.getInstance().registerStackFilter(typeArray, methodArray);
                eventType.setStackFilterId(id);
            }
        }
    }

    private String[] getStackFilter(PlatformEventType eventType) {
        for (var a : eventType.getAnnotationElements()) {
            if (a.getTypeId() == STACK_FILTER_ID) {
                return (String[])a.getValue("value");
            }
        }
        return null;
    }

    private boolean isValidType(String className) {
        if (className.length() < 1 || className.length() > 65535) {
            return false;
        }
        return Checks.isClassName(className);
    }

    private boolean isValidMethod(String method) {
        if (method.length() < 1 || method.length() > 65535) {
            return false;
        }
        return Checks.isJavaIdentifier(method);
    }

    private boolean hasControl(String name) {
        for (NamedControl nc : namedControls) {
            if (name.equals(nc.name)) {
                return true;
            }
        }
        return false;
    }

    private void addControl(String name, Control control) {
        namedControls.add(new NamedControl(name, control));
    }

    static void remove(PlatformEventType type, List<AnnotationElement> aes, Class<? extends java.lang.annotation.Annotation> clazz) {
        long id = Type.getTypeId(clazz);
        for (AnnotationElement a : type.getAnnotationElements()) {
            if (a.getTypeId() == id && a.getTypeName().equals(clazz.getName())) {
                aes.remove(a);
            }
        }
    }

    EventControl(PlatformEventType es, Class<? extends jdk.internal.event.Event> eventClass) {
        this(es);
        defineSettings(eventClass);
    }

    @SuppressWarnings("unchecked")
    private void defineSettings(Class<?> eventClass) {
        // Iterate up the class hierarchy and let
        // subclasses shadow base classes.
        boolean allowPrivateMethod = true;
        while (eventClass != null) {
            for (Method m : eventClass.getDeclaredMethods()) {
                boolean isPrivate = Modifier.isPrivate(m.getModifiers());
                if (m.getReturnType() == Boolean.TYPE && m.getParameterCount() == 1 && (!isPrivate || allowPrivateMethod)) {
                    SettingDefinition se = m.getDeclaredAnnotation(SettingDefinition.class);
                    if (se != null) {
                        Class<?> settingClass = m.getParameters()[0].getType();
                        if (!Modifier.isAbstract(settingClass.getModifiers()) && SettingControl.class.isAssignableFrom(settingClass)) {
                            String name = m.getName();
                            Name n = m.getAnnotation(Name.class);
                            if (n != null) {
                                name = Utils.validJavaIdentifier(n.value(), name);
                            }

                            if (!hasControl(name)) {
                                defineSetting((Class<? extends SettingControl>) settingClass, m, type, name);
                            }
                        }
                    }
                }
            }
            eventClass = eventClass.getSuperclass();
            allowPrivateMethod = false;
        }
    }

    private void defineSetting(Class<? extends SettingControl> settingsClass, Method method, PlatformEventType eventType, String settingName) {
        try {
            Module settingModule = settingsClass.getModule();
            Modules.addReads(settingModule, EventControl.class.getModule());
            SettingControl settingControl = instantiateSettingControl(settingsClass);
            Control c = new Control(settingControl, null);
            c.setDefault();
            String defaultValue = c.getValue();
            if (defaultValue != null) {
                Type settingType = TypeLibrary.createType(settingsClass);
                ArrayList<AnnotationElement> aes = new ArrayList<>();
                for (Annotation a : method.getDeclaredAnnotations()) {
                    AnnotationElement ae = TypeLibrary.createAnnotation(a);
                    if (ae != null) {
                        aes.add(ae);
                    }
                }
                aes.trimToSize();
                addControl(settingName, c);
                eventType.add(PrivateAccess.getInstance().newSettingDescriptor(settingType, settingName, defaultValue, aes));
                settingControls.add(settingControl);
            }
        } catch (InstantiationException e) {
            // Programming error by user, fail fast
            throw new InstantiationError("Could not instantiate setting " + settingsClass.getName() + " for event " + eventType.getLogName() + ". " + e.getMessage());
        } catch (IllegalAccessException e) {
            // Programming error by user, fail fast
            throw new IllegalAccessError("Could not access setting " + settingsClass.getName() + " for event " + eventType.getLogName() + ". " + e.getMessage());
        }
    }

    private SettingControl instantiateSettingControl(Class<? extends SettingControl> settingControlClass) throws IllegalAccessException, InstantiationException {
        SecuritySupport.makeVisibleToJFR(settingControlClass);
        final Constructor<?> cc;
        try {
            cc = settingControlClass.getDeclaredConstructors()[0];
        } catch (Exception e) {
            throw (Error) new InternalError("Could not get constructor for " + settingControlClass.getName()).initCause(e);
        }
        cc.setAccessible(true);
        try {
            return (SettingControl) cc.newInstance();
        } catch (IllegalArgumentException | InvocationTargetException e) {
            throw new InternalError("Could not instantiate setting for class " + settingControlClass.getName());
        }
    }

    private static Control defineEnabled(PlatformEventType type) {
        // Java events are enabled by default,
        // JVM events are not, maybe they should be? Would lower learning curve
        // there too.
        Boolean defaultValue = Boolean.valueOf(!type.isJVM());
        String def = type.getAnnotationValue(Enabled.class, defaultValue).toString();
        type.add(PrivateAccess.getInstance().newSettingDescriptor(TYPE_ENABLED, Enabled.NAME, def, Collections.emptyList()));
        return new Control(new EnabledSetting(type, def), def);
    }

    private static Control defineThreshold(PlatformEventType type) {
        String def = type.getAnnotationValue(Threshold.class, ThresholdSetting.DEFAULT_VALUE);
        type.add(PrivateAccess.getInstance().newSettingDescriptor(TYPE_THRESHOLD, Threshold.NAME, def, Collections.emptyList()));
        return new Control(new ThresholdSetting(type, def), def);
    }

    private static Control defineStackTrace(PlatformEventType type) {
        String def = type.getAnnotationValue(StackTrace.class, Boolean.TRUE).toString();
        type.add(PrivateAccess.getInstance().newSettingDescriptor(TYPE_STACK_TRACE, StackTrace.NAME, def, Collections.emptyList()));
        return new Control(new StackTraceSetting(type, def), def);
    }

    private static Control defineCutoff(PlatformEventType type) {
        String def = type.getAnnotationValue(Cutoff.class, CutoffSetting.DEFAULT_VALUE);
        type.add(PrivateAccess.getInstance().newSettingDescriptor(TYPE_CUTOFF, Cutoff.NAME, def, Collections.emptyList()));
        return new Control(new CutoffSetting(type, def), def);
    }

    private static Control defineThrottle(PlatformEventType type) {
        String def = type.getAnnotationValue(Throttle.class, ThrottleSetting.DEFAULT_VALUE);
        type.add(PrivateAccess.getInstance().newSettingDescriptor(TYPE_THROTTLE, Throttle.NAME, def, Collections.emptyList()));
<<<<<<< HEAD
        if (type.getName().equals("jdk.CPUTimeSample")) {
            return new Control(new CPUThrottleSetting(type), def);
        }
        return new Control(new ThrottleSetting(type), def);
=======
        return new Control(new ThrottleSetting(type, def), def);
>>>>>>> 1cf582a0
    }

    private static Control defineLevel(PlatformEventType type) {
        String[] levels = type.getAnnotationValue(Level.class, new String[0]);
        String def = levels[0]; // Level value always exists
        type.add(PrivateAccess.getInstance().newSettingDescriptor(TYPE_LEVEL, Level.NAME, def, Collections.emptyList()));
        return new Control(new LevelSetting(type, levels), def);
    }

    private static Control definePeriod(PlatformEventType type) {
        String def = type.getAnnotationValue(Period.class, PeriodSetting.DEFAULT_VALUE);
        type.add(PrivateAccess.getInstance().newSettingDescriptor(TYPE_PERIOD, PeriodSetting.NAME, def, Collections.emptyList()));
        return new Control(new PeriodSetting(type, def), def);
    }

    void disable() {
        for (NamedControl nc : namedControls) {
            if (nc.control.isType(EnabledSetting.class)) {
                nc.control.setValue("false");
                return;
            }
        }
    }

    void writeActiveSettingEvent(long timestamp) {
        if (!type.isRegistered()) {
            return;
        }
        for (NamedControl nc : namedControls) {
            if (nc.control.isVisible(type.hasEventHook()) && type.isVisible()) {
                String value = nc.control.getLastValue();
                if (value == null) {
                    value = nc.control.getDefaultValue();
                }
                if (ActiveSettingEvent.enabled()) {
                    ActiveSettingEvent.commit(timestamp, type.getId(), nc.name(), value);
                }
            }
        }
    }

    public ArrayList<NamedControl> getNamedControls() {
        return namedControls;
    }

    public PlatformEventType getEventType() {
        return type;
    }

    public String getSettingsId() {
        return idName;
    }

    public List<SettingControl> getSettingControls() {
        return settingControls;
    }
}<|MERGE_RESOLUTION|>--- conflicted
+++ resolved
@@ -320,14 +320,10 @@
     private static Control defineThrottle(PlatformEventType type) {
         String def = type.getAnnotationValue(Throttle.class, ThrottleSetting.DEFAULT_VALUE);
         type.add(PrivateAccess.getInstance().newSettingDescriptor(TYPE_THROTTLE, Throttle.NAME, def, Collections.emptyList()));
-<<<<<<< HEAD
         if (type.getName().equals("jdk.CPUTimeSample")) {
             return new Control(new CPUThrottleSetting(type), def);
         }
-        return new Control(new ThrottleSetting(type), def);
-=======
         return new Control(new ThrottleSetting(type, def), def);
->>>>>>> 1cf582a0
     }
 
     private static Control defineLevel(PlatformEventType type) {
