--- conflicted
+++ resolved
@@ -206,7 +206,6 @@
       <setting name="period" control="method-sampling-native-interval">20 ms</setting>
     </event>
 
-<<<<<<< HEAD
     <event name="jdk.CPUTimeSample">
       <setting name="enabled">false</setting>
       <setting name="throttle">10ms</setting>
@@ -215,7 +214,8 @@
 
     <event name="jdk.CPUTimeSampleLoss">
       <setting name="enabled">true</setting>
-=======
+    </event>
+  
     <event name="jdk.MethodTrace">
       <setting name="enabled">true</setting>
       <setting name="filter" control="method-trace"></setting>
@@ -227,7 +227,6 @@
       <setting name="enabled">true</setting>
       <setting name="filter" control="method-timing"></setting>
       <setting name="period">endChunk</setting>
->>>>>>> 79aff26c
     </event>
 
     <event name="jdk.SafepointLatency">
