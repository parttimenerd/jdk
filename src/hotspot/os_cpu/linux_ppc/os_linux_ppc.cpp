--- conflicted
+++ resolved
@@ -171,15 +171,10 @@
 }
 
 intptr_t* os::fetch_bcp_from_context(const void* ucVoid) {
-<<<<<<< HEAD
-  Unimplemented();
-  return nullptr;
-=======
   assert(ucVoid != nullptr, "invariant");
   const ucontext_t* uc = (const ucontext_t*)ucVoid;
   assert(os::Posix::ucontext_is_interpreter(uc), "invariant");
   return reinterpret_cast<intptr_t*>(uc->uc_mcontext.regs->gpr[14]); // R14_bcp
->>>>>>> bbceab07
 }
 
 frame os::get_sender_for_C_frame(frame* fr) {
