--- conflicted
+++ resolved
@@ -72,11 +72,8 @@
   friend class JfrIntrinsicSupport;
   friend class JfrStackTrace;
   friend class JfrThreadSampler;
-<<<<<<< HEAD
   friend class JfrCPUTimeThreadSampler;
-=======
   friend class JfrTraceTagging;
->>>>>>> 79aff26c
  private:
   static bool initialize();
   static void clear();
