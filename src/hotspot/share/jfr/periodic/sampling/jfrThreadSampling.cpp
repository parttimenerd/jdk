--- conflicted
+++ resolved
@@ -161,11 +161,7 @@
   return pc_desc != nullptr && pc_desc->scope_decode_offset() != DebugInformationRecorder::serialized_null;
 }
 
-<<<<<<< HEAD
-static bool compute_top_frame(const JfrSampleRequest& request, frame& top_frame, JavaThread* jt, bool* biased) {
-=======
-static bool compute_top_frame(const JfrSampleRequest& request, frame& top_frame, bool& in_continuation, JavaThread* jt) {
->>>>>>> 1cf582a0
+static bool compute_top_frame(const JfrSampleRequest& request, frame& top_frame, bool& in_continuation, JavaThread* jt, bool* biased) {
   assert(jt != nullptr, "invariant");
 
   *biased = false;
@@ -179,24 +175,17 @@
   }
 
   void* const sampled_pc = request._sample_pc;
-<<<<<<< HEAD
-  if (sampled_pc == nullptr) {
-    // A biased sample is requested.
-    top_frame = jt->last_frame();
-    *biased = true;
-    return true;
-  }
 
   CodeBlob* const sampled_cb = CodeCache::find_blob(sampled_pc);
   if (sampled_cb == nullptr) {
     // No code blob... probably native code. Perform a biased sample.
-=======
+
   CodeBlob* sampled_cb;
   if (sampled_pc == nullptr || (sampled_cb = CodeCache::find_blob(sampled_pc)) == nullptr) {
     // A biased sample is requested or no code blob.
->>>>>>> 1cf582a0
     top_frame = jt->last_frame();
     in_continuation = is_in_continuation(top_frame, jt);
+    &biased = true;
     return true;
   }
 
@@ -259,12 +248,7 @@
       // The sample didn't have an nmethod; we decide to trace from its sender.
       // Another instance of safepoint bias.
       top_frame = *current;
-<<<<<<< HEAD
       *biased = true;
-      return true;
-=======
-      break;
->>>>>>> 1cf582a0
     }
 
     // Check for a matching compiled method.
@@ -295,13 +279,9 @@
   assert(current != nullptr, "invariant");
 
   frame top_frame;
-<<<<<<< HEAD
   bool biased;
-  if (!compute_top_frame(request, top_frame, jt, &biased)) {
-=======
   bool in_continuation;
-  if (!compute_top_frame(request, top_frame, in_continuation, jt)) {
->>>>>>> 1cf582a0
+  if (!compute_top_frame(request, top_frame, in_continuation, jt, &biased)) {
     return;
   }
 
