--- conflicted
+++ resolved
@@ -592,15 +592,9 @@
   static const TypeInt *make(jint lo, jint hi, int w);
 
   // Check for single integer
-<<<<<<< HEAD
-  int is_con() const { return _lo==_hi; }
+  bool is_con() const { return _lo==_hi; }
   bool is_con(jint i) const { return is_con() && _lo == i; }
-  jint get_con() const { assert( is_con(), "" );  return _lo; }
-=======
-  bool is_con() const { return _lo==_hi; }
-  bool is_con(int i) const { return is_con() && _lo == i; }
   jint get_con() const { assert(is_con(), "" );  return _lo; }
->>>>>>> 35243558
 
   virtual bool        is_finite() const;  // Has a finite value
 
@@ -666,15 +660,9 @@
   static const TypeLong *make(jlong lo, jlong hi, int w);
 
   // Check for single integer
-<<<<<<< HEAD
-  int is_con() const { return _lo==_hi; }
+  bool is_con() const { return _lo==_hi; }
   bool is_con(jlong i) const { return is_con() && _lo == i; }
-  jlong get_con() const { assert( is_con(), "" ); return _lo; }
-=======
-  bool is_con() const { return _lo==_hi; }
-  bool is_con(int i) const { return is_con() && _lo == i; }
   jlong get_con() const { assert(is_con(), "" ); return _lo; }
->>>>>>> 35243558
 
   // Check for positive 32-bit value.
   int is_positive_int() const { return _lo >= 0 && _hi <= (jlong)max_jint; }
