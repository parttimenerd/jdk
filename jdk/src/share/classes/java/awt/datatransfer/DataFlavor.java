--- conflicted
+++ resolved
@@ -119,22 +119,7 @@
                                                    ClassLoader fallback)
         throws ClassNotFoundException
     {
-<<<<<<< HEAD
-        ClassLoader systemClassLoader =
-            java.security.AccessController.doPrivileged(
-                new java.security.PrivilegedAction<ClassLoader>() {
-                    public ClassLoader run() {
-                        ClassLoader cl = Thread.currentThread().
-                            getContextClassLoader();
-                        return (cl != null)
-                            ? cl
-                            : ClassLoader.getSystemClassLoader();
-                    }
-                    });
-
-=======
         ReflectUtil.checkPackageAccess(className);
->>>>>>> a2c13f91
         try {
             SecurityManager sm = System.getSecurityManager();
             if (sm != null) {
